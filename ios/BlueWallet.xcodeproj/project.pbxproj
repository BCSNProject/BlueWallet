--- conflicted
+++ resolved
@@ -355,7 +355,6 @@
 		B4C5B8F521F2DF3000A845C4 /* PBXContainerItemProxy */ = {
 			isa = PBXContainerItemProxy;
 			containerPortal = BC4E5B046FEB46BDB96ED877 /* BVLinearGradient.xcodeproj */;
-<<<<<<< HEAD
 			proxyType = 2;
 			remoteGlobalIDString = 134814201AA4EA6300B7C361;
 			remoteInfo = BVLinearGradient;
@@ -363,14 +362,6 @@
 		B4C5B8F721F2DF3000A845C4 /* PBXContainerItemProxy */ = {
 			isa = PBXContainerItemProxy;
 			containerPortal = BC4E5B046FEB46BDB96ED877 /* BVLinearGradient.xcodeproj */;
-=======
-			proxyType = 2;
-			remoteGlobalIDString = 134814201AA4EA6300B7C361;
-			remoteInfo = BVLinearGradient;
-		};
-		B4C5B8F721F2DF3000A845C4 /* PBXContainerItemProxy */ = {
-			isa = PBXContainerItemProxy;
-			containerPortal = BC4E5B046FEB46BDB96ED877 /* BVLinearGradient.xcodeproj */;
 			proxyType = 2;
 			remoteGlobalIDString = 64AA15081EF7F30100718508;
 			remoteInfo = "BVLinearGradient-tvOS";
@@ -399,42 +390,6 @@
 		B4C5B90421F2DF3000A845C4 /* PBXContainerItemProxy */ = {
 			isa = PBXContainerItemProxy;
 			containerPortal = 03D541ACCDD2451D9971158E /* RNDeviceInfo.xcodeproj */;
->>>>>>> da57133a
-			proxyType = 2;
-			remoteGlobalIDString = 64AA15081EF7F30100718508;
-			remoteInfo = "BVLinearGradient-tvOS";
-		};
-<<<<<<< HEAD
-		B4C5B8FA21F2DF3000A845C4 /* PBXContainerItemProxy */ = {
-			isa = PBXContainerItemProxy;
-			containerPortal = 6C5AB6AEDF75403E99A6AA17 /* RCTGoogleAnalyticsBridge.xcodeproj */;
-=======
-		B4C5B90621F2DF3000A845C4 /* PBXContainerItemProxy */ = {
-			isa = PBXContainerItemProxy;
-			containerPortal = 03D541ACCDD2451D9971158E /* RNDeviceInfo.xcodeproj */;
->>>>>>> da57133a
-			proxyType = 2;
-			remoteGlobalIDString = A79185C61C30694E001236A6;
-			remoteInfo = RCTGoogleAnalyticsBridge;
-		};
-<<<<<<< HEAD
-		B4C5B8FD21F2DF3000A845C4 /* PBXContainerItemProxy */ = {
-			isa = PBXContainerItemProxy;
-			containerPortal = F7152926CD0F4C90BE0A6980 /* ReactNativePermissions.xcodeproj */;
-			proxyType = 2;
-			remoteGlobalIDString = 9D23B34F1C767B80008B4819;
-			remoteInfo = ReactNativePermissions;
-		};
-		B4C5B90021F2DF3000A845C4 /* PBXContainerItemProxy */ = {
-			isa = PBXContainerItemProxy;
-			containerPortal = 3853DFD4C6D44BB8B17AEDF0 /* RNCamera.xcodeproj */;
-			proxyType = 2;
-			remoteGlobalIDString = 4107012F1ACB723B00C6AA39;
-			remoteInfo = RNCamera;
-		};
-		B4C5B90421F2DF3000A845C4 /* PBXContainerItemProxy */ = {
-			isa = PBXContainerItemProxy;
-			containerPortal = 03D541ACCDD2451D9971158E /* RNDeviceInfo.xcodeproj */;
 			proxyType = 2;
 			remoteGlobalIDString = DA5891D81BA9A9FC002B4DB2;
 			remoteInfo = RNDeviceInfo;
@@ -470,31 +425,6 @@
 		B4C5B91321F2DF3000A845C4 /* PBXContainerItemProxy */ = {
 			isa = PBXContainerItemProxy;
 			containerPortal = 2AA985ED11E446A4A8ADAAA5 /* RNRandomBytes.xcodeproj */;
-=======
-		B4C5B90A21F2DF3000A845C4 /* PBXContainerItemProxy */ = {
-			isa = PBXContainerItemProxy;
-			containerPortal = CDBF3F7F227D42128D305BA0 /* RNFS.xcodeproj */;
-			proxyType = 2;
-			remoteGlobalIDString = F12AFB9B1ADAF8F800E0535D;
-			remoteInfo = RNFS;
-		};
-		B4C5B90C21F2DF3000A845C4 /* PBXContainerItemProxy */ = {
-			isa = PBXContainerItemProxy;
-			containerPortal = CDBF3F7F227D42128D305BA0 /* RNFS.xcodeproj */;
-			proxyType = 2;
-			remoteGlobalIDString = 6456441F1EB8DA9100672408;
-			remoteInfo = "RNFS-tvOS";
-		};
-		B4C5B90F21F2DF3000A845C4 /* PBXContainerItemProxy */ = {
-			isa = PBXContainerItemProxy;
-			containerPortal = 97E59C536A894751BC70A472 /* RNGestureHandler.xcodeproj */;
-			proxyType = 2;
-			remoteGlobalIDString = 134814201AA4EA6300B7C361;
-			remoteInfo = RNGestureHandler;
-		};
-		B4C5B91321F2DF3000A845C4 /* PBXContainerItemProxy */ = {
-			isa = PBXContainerItemProxy;
-			containerPortal = 2AA985ED11E446A4A8ADAAA5 /* RNRandomBytes.xcodeproj */;
 			proxyType = 2;
 			remoteGlobalIDString = 73EEC9391BFE4B1D00D468EB;
 			remoteInfo = RNRandomBytes;
@@ -516,46 +446,17 @@
 		B4C5B91B21F2DF3000A845C4 /* PBXContainerItemProxy */ = {
 			isa = PBXContainerItemProxy;
 			containerPortal = 0AD3549D2DDE42C694D6338C /* RNReactNativeHapticFeedback.xcodeproj */;
->>>>>>> da57133a
 			proxyType = 2;
 			remoteGlobalIDString = 134814201AA4EA6300B7C361;
 			remoteInfo = RNReactNativeHapticFeedback;
 		};
-<<<<<<< HEAD
-		B4C5B91521F2DF3000A845C4 /* PBXContainerItemProxy */ = {
-			isa = PBXContainerItemProxy;
-			containerPortal = 2AA985ED11E446A4A8ADAAA5 /* RNRandomBytes.xcodeproj */;
-=======
 		B4C5B91F21F2DF3000A845C4 /* PBXContainerItemProxy */ = {
 			isa = PBXContainerItemProxy;
 			containerPortal = 4A025859F71B464AA9100C41 /* RNSentry.xcodeproj */;
->>>>>>> da57133a
 			proxyType = 2;
 			remoteGlobalIDString = 134814201AA4EA6300B7C361;
 			remoteInfo = RNSentry;
 		};
-<<<<<<< HEAD
-		B4C5B91821F2DF3000A845C4 /* PBXContainerItemProxy */ = {
-			isa = PBXContainerItemProxy;
-			containerPortal = C817BBCA1879484C90C8FDA4 /* RNRate.xcodeproj */;
-			proxyType = 2;
-			remoteGlobalIDString = 134814201AA4EA6300B7C361;
-			remoteInfo = RNRate;
-		};
-		B4C5B91B21F2DF3000A845C4 /* PBXContainerItemProxy */ = {
-			isa = PBXContainerItemProxy;
-			containerPortal = 0AD3549D2DDE42C694D6338C /* RNReactNativeHapticFeedback.xcodeproj */;
-			proxyType = 2;
-			remoteGlobalIDString = 134814201AA4EA6300B7C361;
-			remoteInfo = RNReactNativeHapticFeedback;
-		};
-		B4C5B91F21F2DF3000A845C4 /* PBXContainerItemProxy */ = {
-			isa = PBXContainerItemProxy;
-			containerPortal = 4A025859F71B464AA9100C41 /* RNSentry.xcodeproj */;
-			proxyType = 2;
-			remoteGlobalIDString = 134814201AA4EA6300B7C361;
-			remoteInfo = RNSentry;
-		};
 		B4C5B92121F2DF3000A845C4 /* PBXContainerItemProxy */ = {
 			isa = PBXContainerItemProxy;
 			containerPortal = 4A025859F71B464AA9100C41 /* RNSentry.xcodeproj */;
@@ -580,31 +481,6 @@
 		B4C5BA2321F2E29000A845C4 /* PBXContainerItemProxy */ = {
 			isa = PBXContainerItemProxy;
 			containerPortal = 4E7DA1BD76504DF686A0EDFE /* RNVectorIcons.xcodeproj */;
-=======
-		B4C5B92121F2DF3000A845C4 /* PBXContainerItemProxy */ = {
-			isa = PBXContainerItemProxy;
-			containerPortal = 4A025859F71B464AA9100C41 /* RNSentry.xcodeproj */;
-			proxyType = 2;
-			remoteGlobalIDString = 274692C321B4414400BF91A8;
-			remoteInfo = "RNSentry-tvOS";
-		};
-		B4C5B97421F2E23E00A845C4 /* PBXContainerItemProxy */ = {
-			isa = PBXContainerItemProxy;
-			containerPortal = 6A53833BB9EC4CCEABBA5978 /* RNSVG.xcodeproj */;
-			proxyType = 2;
-			remoteGlobalIDString = 0CF68AC11AF0540F00FF9E5C;
-			remoteInfo = RNSVG;
-		};
-		B4C5B97621F2E23E00A845C4 /* PBXContainerItemProxy */ = {
-			isa = PBXContainerItemProxy;
-			containerPortal = 6A53833BB9EC4CCEABBA5978 /* RNSVG.xcodeproj */;
-			proxyType = 2;
-			remoteGlobalIDString = 94DDAC5C1F3D024300EED511;
-			remoteInfo = "RNSVG-tvOS";
-		};
-		B4C5BA2321F2E29000A845C4 /* PBXContainerItemProxy */ = {
-			isa = PBXContainerItemProxy;
-			containerPortal = 4E7DA1BD76504DF686A0EDFE /* RNVectorIcons.xcodeproj */;
 			proxyType = 2;
 			remoteGlobalIDString = 5DBEB1501B18CEA900B34395;
 			remoteInfo = RNVectorIcons;
@@ -626,24 +502,9 @@
 		B4DA894521F6056C00A3CB6C /* PBXContainerItemProxy */ = {
 			isa = PBXContainerItemProxy;
 			containerPortal = 5F3DCC24027F4B1EAACBAE3C /* RNCWebView.xcodeproj */;
->>>>>>> da57133a
-			proxyType = 2;
-			remoteGlobalIDString = 5DBEB1501B18CEA900B34395;
-			remoteInfo = RNVectorIcons;
-		};
-		B4C5BA2521F2E29000A845C4 /* PBXContainerItemProxy */ = {
-			isa = PBXContainerItemProxy;
-			containerPortal = 4E7DA1BD76504DF686A0EDFE /* RNVectorIcons.xcodeproj */;
-			proxyType = 2;
-			remoteGlobalIDString = A39873CE1EA65EE60051E01A;
-			remoteInfo = "RNVectorIcons-tvOS";
-		};
-		B4C5BAB521F3708C00A845C4 /* PBXContainerItemProxy */ = {
-			isa = PBXContainerItemProxy;
-			containerPortal = 79AAC92A715841209904022D /* RCTWKWebView.xcodeproj */;
-			proxyType = 2;
-			remoteGlobalIDString = 0974579A1D2A440A000D9368;
-			remoteInfo = RCTWKWebView;
+			proxyType = 2;
+			remoteGlobalIDString = 134814201AA4EA6300B7C361;
+			remoteInfo = RNCWebView;
 		};
 /* End PBXContainerItemProxy section */
 
@@ -1060,16 +921,10 @@
 			sourceTree = "<group>";
 		};
 		B4C5B8DD21F2DF3000A845C4 /* Products */ = {
-<<<<<<< HEAD
 			isa = PBXGroup;
 			children = (
 				B4C5B91421F2DF3000A845C4 /* libRNRandomBytes.a */,
 				B4C5B91621F2DF3000A845C4 /* libRNRandomBytes-tvOS.a */,
-=======
-			isa = PBXGroup;
-			children = (
-				B4C5B91421F2DF3000A845C4 /* libRNRandomBytes.a */,
-				B4C5B91621F2DF3000A845C4 /* libRNRandomBytes-tvOS.a */,
 			);
 			name = Products;
 			sourceTree = "<group>";
@@ -1079,213 +934,115 @@
 			children = (
 				B4C5B92021F2DF3000A845C4 /* libRNSentry.a */,
 				B4C5B92221F2DF3000A845C4 /* libRNSentry-tvOS.a */,
->>>>>>> da57133a
-			);
-			name = Products;
-			sourceTree = "<group>";
-		};
-<<<<<<< HEAD
-		B4C5B8DF21F2DF3000A845C4 /* Products */ = {
-			isa = PBXGroup;
-			children = (
-				B4C5B92021F2DF3000A845C4 /* libRNSentry.a */,
-				B4C5B92221F2DF3000A845C4 /* libRNSentry-tvOS.a */,
-=======
+			);
+			name = Products;
+			sourceTree = "<group>";
+		};
 		B4C5B8E121F2DF3000A845C4 /* Products */ = {
 			isa = PBXGroup;
 			children = (
 				B4C5B90121F2DF3000A845C4 /* libRNCamera.a */,
->>>>>>> da57133a
-			);
-			name = Products;
-			sourceTree = "<group>";
-		};
-<<<<<<< HEAD
-		B4C5B8E121F2DF3000A845C4 /* Products */ = {
-			isa = PBXGroup;
-			children = (
-				B4C5B90121F2DF3000A845C4 /* libRNCamera.a */,
-=======
+			);
+			name = Products;
+			sourceTree = "<group>";
+		};
 		B4C5B8E321F2DF3000A845C4 /* Products */ = {
 			isa = PBXGroup;
 			children = (
 				B4C5B91C21F2DF3000A845C4 /* libRNReactNativeHapticFeedback.a */,
->>>>>>> da57133a
-			);
-			name = Products;
-			sourceTree = "<group>";
-		};
-<<<<<<< HEAD
-		B4C5B8E321F2DF3000A845C4 /* Products */ = {
-			isa = PBXGroup;
-			children = (
-				B4C5B91C21F2DF3000A845C4 /* libRNReactNativeHapticFeedback.a */,
-=======
+			);
+			name = Products;
+			sourceTree = "<group>";
+		};
 		B4C5B8E521F2DF3000A845C4 /* Products */ = {
 			isa = PBXGroup;
 			children = (
 				B4C5B90521F2DF3000A845C4 /* libRNDeviceInfo.a */,
 				B4C5B90721F2DF3000A845C4 /* libRNDeviceInfo-tvOS.a */,
->>>>>>> da57133a
-			);
-			name = Products;
-			sourceTree = "<group>";
-		};
-<<<<<<< HEAD
-		B4C5B8E521F2DF3000A845C4 /* Products */ = {
-			isa = PBXGroup;
-			children = (
-				B4C5B90521F2DF3000A845C4 /* libRNDeviceInfo.a */,
-				B4C5B90721F2DF3000A845C4 /* libRNDeviceInfo-tvOS.a */,
-=======
+			);
+			name = Products;
+			sourceTree = "<group>";
+		};
 		B4C5B8E721F2DF3000A845C4 /* Products */ = {
 			isa = PBXGroup;
 			children = (
 				B4C5B90B21F2DF3000A845C4 /* libRNFS.a */,
 				B4C5B90D21F2DF3000A845C4 /* libRNFS.a */,
->>>>>>> da57133a
-			);
-			name = Products;
-			sourceTree = "<group>";
-		};
-<<<<<<< HEAD
-		B4C5B8E721F2DF3000A845C4 /* Products */ = {
-			isa = PBXGroup;
-			children = (
-				B4C5B90B21F2DF3000A845C4 /* libRNFS.a */,
-				B4C5B90D21F2DF3000A845C4 /* libRNFS.a */,
-=======
+			);
+			name = Products;
+			sourceTree = "<group>";
+		};
 		B4C5B8E921F2DF3000A845C4 /* Products */ = {
 			isa = PBXGroup;
 			children = (
 				B4C5B91021F2DF3000A845C4 /* libRNGestureHandler.a */,
->>>>>>> da57133a
-			);
-			name = Products;
-			sourceTree = "<group>";
-		};
-<<<<<<< HEAD
-		B4C5B8E921F2DF3000A845C4 /* Products */ = {
-			isa = PBXGroup;
-			children = (
-				B4C5B91021F2DF3000A845C4 /* libRNGestureHandler.a */,
-=======
+			);
+			name = Products;
+			sourceTree = "<group>";
+		};
 		B4C5B8EB21F2DF3000A845C4 /* Products */ = {
 			isa = PBXGroup;
 			children = (
 				B4C5B8FB21F2DF3000A845C4 /* libRCTGoogleAnalyticsBridge.a */,
->>>>>>> da57133a
-			);
-			name = Products;
-			sourceTree = "<group>";
-		};
-<<<<<<< HEAD
-		B4C5B8EB21F2DF3000A845C4 /* Products */ = {
-			isa = PBXGroup;
-			children = (
-				B4C5B8FB21F2DF3000A845C4 /* libRCTGoogleAnalyticsBridge.a */,
-=======
+			);
+			name = Products;
+			sourceTree = "<group>";
+		};
 		B4C5B8ED21F2DF3000A845C4 /* Products */ = {
 			isa = PBXGroup;
 			children = (
 				B4C5B8F621F2DF3000A845C4 /* libBVLinearGradient.a */,
 				B4C5B8F821F2DF3000A845C4 /* libBVLinearGradient.a */,
->>>>>>> da57133a
-			);
-			name = Products;
-			sourceTree = "<group>";
-		};
-<<<<<<< HEAD
-		B4C5B8ED21F2DF3000A845C4 /* Products */ = {
-			isa = PBXGroup;
-			children = (
-				B4C5B8F621F2DF3000A845C4 /* libBVLinearGradient.a */,
-				B4C5B8F821F2DF3000A845C4 /* libBVLinearGradient.a */,
-=======
+			);
+			name = Products;
+			sourceTree = "<group>";
+		};
 		B4C5B8EF21F2DF3000A845C4 /* Products */ = {
 			isa = PBXGroup;
 			children = (
 				B4C5B8FE21F2DF3000A845C4 /* libReactNativePermissions.a */,
->>>>>>> da57133a
-			);
-			name = Products;
-			sourceTree = "<group>";
-		};
-<<<<<<< HEAD
-		B4C5B8EF21F2DF3000A845C4 /* Products */ = {
-			isa = PBXGroup;
-			children = (
-				B4C5B8FE21F2DF3000A845C4 /* libReactNativePermissions.a */,
-=======
+			);
+			name = Products;
+			sourceTree = "<group>";
+		};
 		B4C5B8F121F2DF3000A845C4 /* Products */ = {
 			isa = PBXGroup;
 			children = (
 				B4C5B91921F2DF3000A845C4 /* libRNRate.a */,
->>>>>>> da57133a
-			);
-			name = Products;
-			sourceTree = "<group>";
-		};
-<<<<<<< HEAD
-		B4C5B8F121F2DF3000A845C4 /* Products */ = {
-			isa = PBXGroup;
-			children = (
-				B4C5B91921F2DF3000A845C4 /* libRNRate.a */,
-=======
+			);
+			name = Products;
+			sourceTree = "<group>";
+		};
 		B4C5B97021F2E23E00A845C4 /* Products */ = {
 			isa = PBXGroup;
 			children = (
 				B4C5B97521F2E23E00A845C4 /* libRNSVG.a */,
 				B4C5B97721F2E23E00A845C4 /* libRNSVG-tvOS.a */,
->>>>>>> da57133a
-			);
-			name = Products;
-			sourceTree = "<group>";
-		};
-<<<<<<< HEAD
-		B4C5B97021F2E23E00A845C4 /* Products */ = {
-			isa = PBXGroup;
-			children = (
-				B4C5B97521F2E23E00A845C4 /* libRNSVG.a */,
-				B4C5B97721F2E23E00A845C4 /* libRNSVG-tvOS.a */,
-=======
+			);
+			name = Products;
+			sourceTree = "<group>";
+		};
 		B4C5BA1F21F2E29000A845C4 /* Products */ = {
 			isa = PBXGroup;
 			children = (
 				B4C5BA2421F2E29000A845C4 /* libRNVectorIcons.a */,
 				B4C5BA2621F2E29000A845C4 /* libRNVectorIcons-tvOS.a */,
->>>>>>> da57133a
-			);
-			name = Products;
-			sourceTree = "<group>";
-		};
-<<<<<<< HEAD
-		B4C5BA1F21F2E29000A845C4 /* Products */ = {
-			isa = PBXGroup;
-			children = (
-				B4C5BA2421F2E29000A845C4 /* libRNVectorIcons.a */,
-				B4C5BA2621F2E29000A845C4 /* libRNVectorIcons-tvOS.a */,
-=======
+			);
+			name = Products;
+			sourceTree = "<group>";
+		};
 		B4C5BAB221F3708C00A845C4 /* Products */ = {
 			isa = PBXGroup;
 			children = (
 				B4C5BAB621F3708C00A845C4 /* libRCTWKWebView.a */,
->>>>>>> da57133a
-			);
-			name = Products;
-			sourceTree = "<group>";
-		};
-<<<<<<< HEAD
-		B4C5BAB221F3708C00A845C4 /* Products */ = {
-			isa = PBXGroup;
-			children = (
-				B4C5BAB621F3708C00A845C4 /* libRCTWKWebView.a */,
-=======
+			);
+			name = Products;
+			sourceTree = "<group>";
+		};
 		B4DA891821F6056C00A3CB6C /* Products */ = {
 			isa = PBXGroup;
 			children = (
 				B4DA894621F6056C00A3CB6C /* libRNCWebView.a */,
->>>>>>> da57133a
 			);
 			name = Products;
 			sourceTree = "<group>";
@@ -1340,10 +1097,7 @@
 				13B07F871A680F5B00A75B9A /* Sources */,
 				13B07F8C1A680F5B00A75B9A /* Frameworks */,
 				00DD1BFF1BD5951E006B06BC /* Bundle React Native code and images */,
-<<<<<<< HEAD
-=======
 				13B07F8E1A680F5B00A75B9A /* Resources */,
->>>>>>> da57133a
 				B9B0C844E4364469A20FB477 /* Upload Debug Symbols to Sentry */,
 			);
 			buildRules = (
@@ -1485,7 +1239,6 @@
 				{
 					ProductGroup = B4C5BAB221F3708C00A845C4 /* Products */;
 					ProjectRef = 79AAC92A715841209904022D /* RCTWKWebView.xcodeproj */;
-<<<<<<< HEAD
 				},
 				{
 					ProductGroup = 146834001AC3E56700842450 /* Products */;
@@ -1498,24 +1251,10 @@
 				{
 					ProductGroup = B4C5B8E121F2DF3000A845C4 /* Products */;
 					ProjectRef = 3853DFD4C6D44BB8B17AEDF0 /* RNCamera.xcodeproj */;
-=======
-				},
-				{
-					ProductGroup = 146834001AC3E56700842450 /* Products */;
-					ProjectRef = 146833FF1AC3E56700842450 /* React.xcodeproj */;
-				},
-				{
-					ProductGroup = B4C5B8EF21F2DF3000A845C4 /* Products */;
-					ProjectRef = F7152926CD0F4C90BE0A6980 /* ReactNativePermissions.xcodeproj */;
-				},
-				{
-					ProductGroup = B4C5B8E121F2DF3000A845C4 /* Products */;
-					ProjectRef = 3853DFD4C6D44BB8B17AEDF0 /* RNCamera.xcodeproj */;
 				},
 				{
 					ProductGroup = B4DA891821F6056C00A3CB6C /* Products */;
 					ProjectRef = 5F3DCC24027F4B1EAACBAE3C /* RNCWebView.xcodeproj */;
->>>>>>> da57133a
 				},
 				{
 					ProductGroup = B4C5B8E521F2DF3000A845C4 /* Products */;
@@ -1962,7 +1701,6 @@
 			fileType = archive.ar;
 			path = "libRNVectorIcons-tvOS.a";
 			remoteRef = B4C5BA2521F2E29000A845C4 /* PBXContainerItemProxy */;
-<<<<<<< HEAD
 			sourceTree = BUILT_PRODUCTS_DIR;
 		};
 		B4C5BAB621F3708C00A845C4 /* libRCTWKWebView.a */ = {
@@ -1970,14 +1708,6 @@
 			fileType = archive.ar;
 			path = libRCTWKWebView.a;
 			remoteRef = B4C5BAB521F3708C00A845C4 /* PBXContainerItemProxy */;
-=======
-			sourceTree = BUILT_PRODUCTS_DIR;
-		};
-		B4C5BAB621F3708C00A845C4 /* libRCTWKWebView.a */ = {
-			isa = PBXReferenceProxy;
-			fileType = archive.ar;
-			path = libRCTWKWebView.a;
-			remoteRef = B4C5BAB521F3708C00A845C4 /* PBXContainerItemProxy */;
 			sourceTree = BUILT_PRODUCTS_DIR;
 		};
 		B4DA894621F6056C00A3CB6C /* libRNCWebView.a */ = {
@@ -1985,7 +1715,6 @@
 			fileType = archive.ar;
 			path = libRNCWebView.a;
 			remoteRef = B4DA894521F6056C00A3CB6C /* PBXContainerItemProxy */;
->>>>>>> da57133a
 			sourceTree = BUILT_PRODUCTS_DIR;
 		};
 /* End PBXReferenceProxy section */
@@ -2052,7 +1781,7 @@
 			);
 			runOnlyForDeploymentPostprocessing = 0;
 			shellPath = /bin/sh;
-			shellScript = "export SENTRY_PROPERTIES=sentry.properties\nexport NODE_BINARY=node\n../node_modules/@sentry/cli/bin/sentry-cli react-native xcode ../node_modules/react-native/scripts/react-native-xcode.sh";
+			shellScript = "export SENTRY_PROPERTIES=sentry.properties\nexport NODE_BINARY=node\n../node_modules/@sentry/cli/bin/sentry-cli react-native xcode ../node_modules/react-native/scripts/react-native-xcode.sh\n";
 		};
 		2D02E4CB1E0B4B27006451C7 /* Bundle React Native Code And Images */ = {
 			isa = PBXShellScriptBuildPhase;
