<?xml version="1.0" encoding="UTF-8"?>
<!DOCTYPE plist PUBLIC "-//Apple//DTD PLIST 1.0//EN" "http://www.apple.com/DTDs/PropertyList-1.0.dtd">
<plist version="1.0">
<<<<<<< HEAD
  <dict>
    <key>CFBundleDevelopmentRegion</key>
    <string>en</string>
    <key>CFBundleDisplayName</key>
    <string>Blue Wallet</string>
    <key>CFBundleExecutable</key>
    <string>$(EXECUTABLE_NAME)</string>
    <key>CFBundleIdentifier</key>
    <string>$(PRODUCT_BUNDLE_IDENTIFIER)</string>
    <key>CFBundleInfoDictionaryVersion</key>
    <string>6.0</string>
    <key>CFBundleName</key>
    <string>$(PRODUCT_NAME)</string>
    <key>CFBundlePackageType</key>
    <string>APPL</string>
    <key>CFBundleShortVersionString</key>
    <string>3.5.0</string>
    <key>CFBundleSignature</key>
    <string>????</string>
    <key>CFBundleURLTypes</key>
    <array>
      <dict>
        <key>CFBundleTypeRole</key>
        <string>Editor</string>
        <key>CFBundleURLSchemes</key>
        <array>
          <string>bitcoin</string>
          <string>lightning</string>
        </array>
      </dict>
    </array>
    <key>CFBundleVersion</key>
    <string>195</string>
    <key>ITSAppUsesNonExemptEncryption</key>
    <false/>
    <key>LSRequiresIPhoneOS</key>
    <true/>
    <key>NSAppTransportSecurity</key>
    <dict>
      <key>NSExceptionDomains</key>
      <dict>
        <key>localhost</key>
        <dict>
          <key>NSExceptionAllowsInsecureHTTPLoads</key>
          <true/>
        </dict>
      </dict>
    </dict>
    <key>NSAppleMusicUsageDescription</key>
    <string>This alert should not show up as we do not require this data</string>
    <key>NSBluetoothPeripheralUsageDescription</key>
    <string>This alert should not show up as we do not require this data</string>
    <key>NSCalendarsUsageDescription</key>
    <string>This alert should not show up as we do not require this data</string>
    <key>NSCameraUsageDescription</key>
    <string>In order to quickly scan the recipient's address, we need your permission to use the camera to scan their QR Code.</string>
    <key>NSLocationWhenInUseUsageDescription</key>
    <string>This alert should not show up as we do not require this data</string>
    <key>NSMotionUsageDescription</key>
    <string>This alert should not show up as we do not require this data</string>
    <key>NSPhotoLibraryAddUsageDescription</key>
    <string>This alert should not show up as we do not require this data</string>
    <key>NSPhotoLibraryUsageDescription</key>
    <string>This alert should not show up as we do not require this data</string>
    <key>NSSpeechRecognitionUsageDescription</key>
    <string>This alert should not show up as we do not require this data</string>
    <key>UIAppFonts</key>
    <array>
      <string>AntDesign.ttf</string>
      <string>Entypo.ttf</string>
      <string>EvilIcons.ttf</string>
      <string>Feather.ttf</string>
      <string>FontAwesome.ttf</string>
      <string>FontAwesome5_Brands.ttf</string>
      <string>FontAwesome5_Regular.ttf</string>
      <string>FontAwesome5_Solid.ttf</string>
      <string>Foundation.ttf</string>
      <string>Ionicons.ttf</string>
      <string>MaterialCommunityIcons.ttf</string>
      <string>MaterialIcons.ttf</string>
      <string>Octicons.ttf</string>
      <string>SimpleLineIcons.ttf</string>
      <string>Zocial.ttf</string>
    </array>
    <key>UIBackgroundModes</key>
    <array>
      <string>fetch</string>
    </array>
    <key>UILaunchStoryboardName</key>
    <string>LaunchScreen</string>
    <key>UIRequiredDeviceCapabilities</key>
    <array>
      <string>armv7</string>
    </array>
    <key>UISupportedInterfaceOrientations</key>
    <array>
      <string>UIInterfaceOrientationPortrait</string>
      <string>UIInterfaceOrientationPortraitUpsideDown</string>
    </array>
    <key>UISupportedInterfaceOrientations~ipad</key>
    <array>
      <string>UIInterfaceOrientationPortrait</string>
      <string>UIInterfaceOrientationLandscapeLeft</string>
      <string>UIInterfaceOrientationLandscapeRight</string>
      <string>UIInterfaceOrientationPortraitUpsideDown</string>
    </array>
    <key>UIViewControllerBasedStatusBarAppearance</key>
    <false/>
  </dict>
=======
<dict>
	<key>CFBundleDevelopmentRegion</key>
	<string>en</string>
	<key>CFBundleDisplayName</key>
	<string>Blue Wallet</string>
	<key>CFBundleExecutable</key>
	<string>$(EXECUTABLE_NAME)</string>
	<key>CFBundleIdentifier</key>
	<string>$(PRODUCT_BUNDLE_IDENTIFIER)</string>
	<key>CFBundleInfoDictionaryVersion</key>
	<string>6.0</string>
	<key>CFBundleName</key>
	<string>$(PRODUCT_NAME)</string>
	<key>CFBundlePackageType</key>
	<string>APPL</string>
	<key>CFBundleShortVersionString</key>
	<string>3.5.0</string>
	<key>CFBundleSignature</key>
	<string>????</string>
	<key>CFBundleURLTypes</key>
	<array>
		<dict>
			<key>CFBundleTypeRole</key>
			<string>Editor</string>
			<key>CFBundleURLSchemes</key>
			<array>
				<string>bitcoin</string>
				<string>lightning</string>
			</array>
		</dict>
	</array>
	<key>CFBundleVersion</key>
	<string>200</string>
	<key>ITSAppUsesNonExemptEncryption</key>
	<false/>
	<key>LSRequiresIPhoneOS</key>
	<true/>
	<key>NSAppTransportSecurity</key>
	<dict>
		<key>NSExceptionDomains</key>
		<dict>
			<key>localhost</key>
			<dict>
				<key>NSExceptionAllowsInsecureHTTPLoads</key>
				<true/>
			</dict>
		</dict>
	</dict>
	<key>NSAppleMusicUsageDescription</key>
	<string>This alert should not show up as we do not require this data</string>
	<key>NSBluetoothPeripheralUsageDescription</key>
	<string>This alert should not show up as we do not require this data</string>
	<key>NSCalendarsUsageDescription</key>
	<string>This alert should not show up as we do not require this data</string>
	<key>NSCameraUsageDescription</key>
	<string>In order to quickly scan the recipient's address, we need your permission to use the camera to scan their QR Code.</string>
	<key>NSLocationWhenInUseUsageDescription</key>
	<string>This alert should not show up as we do not require this data</string>
	<key>NSMotionUsageDescription</key>
	<string>This alert should not show up as we do not require this data</string>
	<key>NSPhotoLibraryAddUsageDescription</key>
	<string>This alert should not show up as we do not require this data</string>
	<key>NSPhotoLibraryUsageDescription</key>
	<string>This alert should not show up as we do not require this data</string>
	<key>NSSpeechRecognitionUsageDescription</key>
	<string>This alert should not show up as we do not require this data</string>
	<key>UIAppFonts</key>
	<array>
		<string>AntDesign.ttf</string>
		<string>Entypo.ttf</string>
		<string>EvilIcons.ttf</string>
		<string>Feather.ttf</string>
		<string>FontAwesome.ttf</string>
		<string>FontAwesome5_Brands.ttf</string>
		<string>FontAwesome5_Regular.ttf</string>
		<string>FontAwesome5_Solid.ttf</string>
		<string>Foundation.ttf</string>
		<string>Ionicons.ttf</string>
		<string>MaterialCommunityIcons.ttf</string>
		<string>MaterialIcons.ttf</string>
		<string>Octicons.ttf</string>
		<string>SimpleLineIcons.ttf</string>
		<string>Zocial.ttf</string>
	</array>
	<key>UILaunchStoryboardName</key>
	<string>LaunchScreen</string>
	<key>UIRequiredDeviceCapabilities</key>
	<array>
		<string>armv7</string>
	</array>
	<key>UISupportedInterfaceOrientations</key>
	<array>
		<string>UIInterfaceOrientationPortrait</string>
		<string>UIInterfaceOrientationPortraitUpsideDown</string>
	</array>
	<key>UISupportedInterfaceOrientations~ipad</key>
	<array>
		<string>UIInterfaceOrientationPortrait</string>
		<string>UIInterfaceOrientationLandscapeLeft</string>
		<string>UIInterfaceOrientationLandscapeRight</string>
		<string>UIInterfaceOrientationPortraitUpsideDown</string>
	</array>
	<key>UIViewControllerBasedStatusBarAppearance</key>
	<false/>
</dict>
>>>>>>> 39deff92
</plist><|MERGE_RESOLUTION|>--- conflicted
+++ resolved
@@ -1,117 +1,6 @@
 <?xml version="1.0" encoding="UTF-8"?>
 <!DOCTYPE plist PUBLIC "-//Apple//DTD PLIST 1.0//EN" "http://www.apple.com/DTDs/PropertyList-1.0.dtd">
 <plist version="1.0">
-<<<<<<< HEAD
-  <dict>
-    <key>CFBundleDevelopmentRegion</key>
-    <string>en</string>
-    <key>CFBundleDisplayName</key>
-    <string>Blue Wallet</string>
-    <key>CFBundleExecutable</key>
-    <string>$(EXECUTABLE_NAME)</string>
-    <key>CFBundleIdentifier</key>
-    <string>$(PRODUCT_BUNDLE_IDENTIFIER)</string>
-    <key>CFBundleInfoDictionaryVersion</key>
-    <string>6.0</string>
-    <key>CFBundleName</key>
-    <string>$(PRODUCT_NAME)</string>
-    <key>CFBundlePackageType</key>
-    <string>APPL</string>
-    <key>CFBundleShortVersionString</key>
-    <string>3.5.0</string>
-    <key>CFBundleSignature</key>
-    <string>????</string>
-    <key>CFBundleURLTypes</key>
-    <array>
-      <dict>
-        <key>CFBundleTypeRole</key>
-        <string>Editor</string>
-        <key>CFBundleURLSchemes</key>
-        <array>
-          <string>bitcoin</string>
-          <string>lightning</string>
-        </array>
-      </dict>
-    </array>
-    <key>CFBundleVersion</key>
-    <string>195</string>
-    <key>ITSAppUsesNonExemptEncryption</key>
-    <false/>
-    <key>LSRequiresIPhoneOS</key>
-    <true/>
-    <key>NSAppTransportSecurity</key>
-    <dict>
-      <key>NSExceptionDomains</key>
-      <dict>
-        <key>localhost</key>
-        <dict>
-          <key>NSExceptionAllowsInsecureHTTPLoads</key>
-          <true/>
-        </dict>
-      </dict>
-    </dict>
-    <key>NSAppleMusicUsageDescription</key>
-    <string>This alert should not show up as we do not require this data</string>
-    <key>NSBluetoothPeripheralUsageDescription</key>
-    <string>This alert should not show up as we do not require this data</string>
-    <key>NSCalendarsUsageDescription</key>
-    <string>This alert should not show up as we do not require this data</string>
-    <key>NSCameraUsageDescription</key>
-    <string>In order to quickly scan the recipient's address, we need your permission to use the camera to scan their QR Code.</string>
-    <key>NSLocationWhenInUseUsageDescription</key>
-    <string>This alert should not show up as we do not require this data</string>
-    <key>NSMotionUsageDescription</key>
-    <string>This alert should not show up as we do not require this data</string>
-    <key>NSPhotoLibraryAddUsageDescription</key>
-    <string>This alert should not show up as we do not require this data</string>
-    <key>NSPhotoLibraryUsageDescription</key>
-    <string>This alert should not show up as we do not require this data</string>
-    <key>NSSpeechRecognitionUsageDescription</key>
-    <string>This alert should not show up as we do not require this data</string>
-    <key>UIAppFonts</key>
-    <array>
-      <string>AntDesign.ttf</string>
-      <string>Entypo.ttf</string>
-      <string>EvilIcons.ttf</string>
-      <string>Feather.ttf</string>
-      <string>FontAwesome.ttf</string>
-      <string>FontAwesome5_Brands.ttf</string>
-      <string>FontAwesome5_Regular.ttf</string>
-      <string>FontAwesome5_Solid.ttf</string>
-      <string>Foundation.ttf</string>
-      <string>Ionicons.ttf</string>
-      <string>MaterialCommunityIcons.ttf</string>
-      <string>MaterialIcons.ttf</string>
-      <string>Octicons.ttf</string>
-      <string>SimpleLineIcons.ttf</string>
-      <string>Zocial.ttf</string>
-    </array>
-    <key>UIBackgroundModes</key>
-    <array>
-      <string>fetch</string>
-    </array>
-    <key>UILaunchStoryboardName</key>
-    <string>LaunchScreen</string>
-    <key>UIRequiredDeviceCapabilities</key>
-    <array>
-      <string>armv7</string>
-    </array>
-    <key>UISupportedInterfaceOrientations</key>
-    <array>
-      <string>UIInterfaceOrientationPortrait</string>
-      <string>UIInterfaceOrientationPortraitUpsideDown</string>
-    </array>
-    <key>UISupportedInterfaceOrientations~ipad</key>
-    <array>
-      <string>UIInterfaceOrientationPortrait</string>
-      <string>UIInterfaceOrientationLandscapeLeft</string>
-      <string>UIInterfaceOrientationLandscapeRight</string>
-      <string>UIInterfaceOrientationPortraitUpsideDown</string>
-    </array>
-    <key>UIViewControllerBasedStatusBarAppearance</key>
-    <false/>
-  </dict>
-=======
 <dict>
 	<key>CFBundleDevelopmentRegion</key>
 	<string>en</string>
@@ -217,5 +106,4 @@
 	<key>UIViewControllerBasedStatusBarAppearance</key>
 	<false/>
 </dict>
->>>>>>> 39deff92
 </plist>