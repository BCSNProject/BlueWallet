--- conflicted
+++ resolved
@@ -30,11 +30,8 @@
         locale === 'pt-pt' ||
         locale === 'de-de' ||
         locale === 'cs-cz' ||
-<<<<<<< HEAD
-        locale === 'th-th'		
-=======
+        locale === 'th-th'	||
         locale === 'nl-nl'
->>>>>>> e86c7a25
       ) {
         locale = locale.replace('-', '_');
         strings.setLanguage(locale);
@@ -54,11 +51,8 @@
   ua: require('./ua.js'),
   de_de: require('./de_DE.js'),
   cs_cz: require('./cs_CZ.js'),
-<<<<<<< HEAD
   th_th: require('./th_TH.js'),  
-=======
   nl_nl: require('./nl_NL.js'),
->>>>>>> e86c7a25
 });
 
 strings.saveLanguage = lang => AsyncStorage.setItem(AppStorage.LANG, lang);
