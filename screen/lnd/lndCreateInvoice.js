/* global alert */
import React, { Component } from 'react';
import { ActivityIndicator, View, TextInput, KeyboardAvoidingView, Keyboard, TouchableWithoutFeedback, Text } from 'react-native';
<<<<<<< HEAD
import { BlueNavigationStyle, BlueButton, BlueBitcoinAmount, BlueText, BlueSpacing20 } from '../../BlueComponents';
=======
import { BlueNavigationStyle, BlueButton, BlueBitcoinAmount, BlueDismissKeyboardInputAccessory } from '../../BlueComponents';
>>>>>>> 1fea501a
import PropTypes from 'prop-types';
import { BitcoinUnit } from '../../models/bitcoinUnits';
import ReactNativeHapticFeedback from 'react-native-haptic-feedback';
import { ACINQStrikeLightningWallet } from '../../class/';
let EV = require('../../events');
let loc = require('../../loc');

export default class LNDCreateInvoice extends Component {
  static navigationOptions = ({ navigation }) => ({
    ...BlueNavigationStyle(navigation, true),
    title: loc.receive.header,
  });

  constructor(props) {
    super(props);
    // fallback to first wallet if it exists

    const fromWallet = props.navigation.getParam('fromWallet');
    this.state = {
      fromWallet,
      description: '',
      isLoading: false,
    };
  }

  async createInvoice() {
    this.setState({ isLoading: true }, async () => {
      try {
        const invoiceRequest = await this.state.fromWallet.addInvoice(this.state.amount, this.state.description);
        EV(EV.enum.TRANSACTIONS_COUNT_CHANGED);
        ReactNativeHapticFeedback.trigger('notificationSuccess', false);
        this.props.navigation.navigate('LNDViewInvoice', {
          invoice: invoiceRequest,
          fromWallet: this.state.fromWallet,
          isModal: true,
        });
      } catch (_error) {
        ReactNativeHapticFeedback.trigger('notificationError', false);
        this.setState({ isLoading: false });
        alert('Error');
      }
    });
  }

  renderCreateButton = () => {
    return (
      <View style={{ marginHorizontal: 56, marginVertical: 16, minHeight: 45, alignContent: 'center', backgroundColor: '#FFFFFF' }}>
        {this.state.isLoading ? (
          <ActivityIndicator />
        ) : (
          <BlueButton disabled={!this.state.amount > 0} onPress={() => this.createInvoice()} title={loc.send.details.create} />
        )}
      </View>
    );
  };

  render() {
    if (!this.state.fromWallet) {
      return (
        <View style={{ flex: 1, paddingTop: 20 }}>
          <Text>System error: Source wallet not found (this should never happen)</Text>
        </View>
      );
    }

    return (
      <TouchableWithoutFeedback onPress={Keyboard.dismiss} accessible={false}>
        <View style={{ flex: 1, justifyContent: 'space-between' }}>
          <View style={{ flex: 1, backgroundColor: '#FFFFFF' }}>
            <KeyboardAvoidingView behavior="position">
              <BlueBitcoinAmount
                isLoading={this.state.isLoading}
                amount={this.state.amount}
                onChangeText={text => {
                  this.setState({ amount: text });
                }}
                disabled={this.state.isLoading}
                unit={BitcoinUnit.SATS}
                inputAccessoryViewID={BlueDismissKeyboardInputAccessory.InputAccessoryViewID}
              />
              <View
                style={{
                  flexDirection: 'row',
                  borderColor: '#d2d2d2',
                  borderBottomColor: '#d2d2d2',
                  borderWidth: 1.0,
                  borderBottomWidth: 0.5,
                  backgroundColor: '#f5f5f5',
                  minHeight: 44,
                  height: 44,
                  marginHorizontal: 20,
                  alignItems: 'center',
                  marginVertical: 8,
                  borderRadius: 4,
                }}
              >
                <TextInput
                  onChangeText={text => this.setState({ description: text })}
                  placeholder={loc.receive.details.label}
                  value={this.state.description}
                  numberOfLines={1}
                  style={{ flex: 1, marginHorizontal: 8, minHeight: 33 }}
                  editable={!this.state.isLoading}
                  onSubmitEditing={Keyboard.dismiss}
                  inputAccessoryViewID={BlueDismissKeyboardInputAccessory.InputAccessoryViewID}
                />
              </View>
<<<<<<< HEAD
              {this.state.fromWallet.type === ACINQStrikeLightningWallet.type && (
                <React.Fragment>
                  <BlueSpacing20 />
                  <BlueText style={{ alignSelf: 'center' }}>Strike invoices have a fee of 1.00%</BlueText>
                  <BlueSpacing20 />
                </React.Fragment>
              )}
=======
              <BlueDismissKeyboardInputAccessory />
>>>>>>> 1fea501a
              {this.renderCreateButton()}
            </KeyboardAvoidingView>
          </View>
        </View>
      </TouchableWithoutFeedback>
    );
  }
}

LNDCreateInvoice.propTypes = {
  navigation: PropTypes.shape({
    goBack: PropTypes.func,
    navigate: PropTypes.func,
    getParam: PropTypes.func,
  }),
};<|MERGE_RESOLUTION|>--- conflicted
+++ resolved
@@ -1,15 +1,10 @@
 /* global alert */
 import React, { Component } from 'react';
 import { ActivityIndicator, View, TextInput, KeyboardAvoidingView, Keyboard, TouchableWithoutFeedback, Text } from 'react-native';
-<<<<<<< HEAD
-import { BlueNavigationStyle, BlueButton, BlueBitcoinAmount, BlueText, BlueSpacing20 } from '../../BlueComponents';
-=======
 import { BlueNavigationStyle, BlueButton, BlueBitcoinAmount, BlueDismissKeyboardInputAccessory } from '../../BlueComponents';
->>>>>>> 1fea501a
 import PropTypes from 'prop-types';
 import { BitcoinUnit } from '../../models/bitcoinUnits';
 import ReactNativeHapticFeedback from 'react-native-haptic-feedback';
-import { ACINQStrikeLightningWallet } from '../../class/';
 let EV = require('../../events');
 let loc = require('../../loc');
 
@@ -113,17 +108,7 @@
                   inputAccessoryViewID={BlueDismissKeyboardInputAccessory.InputAccessoryViewID}
                 />
               </View>
-<<<<<<< HEAD
-              {this.state.fromWallet.type === ACINQStrikeLightningWallet.type && (
-                <React.Fragment>
-                  <BlueSpacing20 />
-                  <BlueText style={{ alignSelf: 'center' }}>Strike invoices have a fee of 1.00%</BlueText>
-                  <BlueSpacing20 />
-                </React.Fragment>
-              )}
-=======
               <BlueDismissKeyboardInputAccessory />
->>>>>>> 1fea501a
               {this.renderCreateButton()}
             </KeyboardAvoidingView>
           </View>
