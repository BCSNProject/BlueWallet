/* eslint react/prop-types: 0 */
/* global alert */
/** @type {AppStorage} */
import React, { Component } from 'react';
import Ionicons from 'react-native-vector-icons/Ionicons';
import PropTypes from 'prop-types';
import { Icon, FormLabel, FormInput, Text, Header, List, ListItem } from 'react-native-elements';
import {
  TouchableOpacity,
  TouchableWithoutFeedback,
  Animated,
  ActivityIndicator,
  View,
  UIManager,
  StyleSheet,
  Dimensions,
  Image,
  Keyboard,
  SafeAreaView,
  InputAccessoryView,
  Clipboard,
  Platform,
  TextInput,
} from 'react-native';
import LinearGradient from 'react-native-linear-gradient';
import { LightningCustodianWallet, ACINQStrikeLightningWallet } from './class';
import Carousel from 'react-native-snap-carousel';
import DeviceInfo from 'react-native-device-info';
import { BitcoinUnit } from './models/bitcoinUnits';
import NavigationService from './NavigationService';
import ImagePicker from 'react-native-image-picker';
import WalletGradient from './class/walletGradient';
const dayjs = require('dayjs');
const LocalQRCode = require('@remobile/react-native-qrcode-local-image');
let loc = require('./loc/');
/** @type {AppStorage} */
let BlueApp = require('./BlueApp');
const { height, width } = Dimensions.get('window');
const aspectRatio = height / width;
let isIpad;
if (aspectRatio > 1.6) {
  isIpad = false;
} else {
  isIpad = true;
}

export class BlueButton extends Component {
  render() {
    let backgroundColor = '#ccddf9';
    let fontColor = '#0c2550';
    if (this.props.hasOwnProperty('disabled') && this.props.disabled === true) {
      backgroundColor = '#eef0f4';
      fontColor = '#9aa0aa';
    }
    return (
      <TouchableOpacity
        style={{
          flex: 1,
          borderWidth: 0.7,
          borderColor: 'transparent',
          backgroundColor: backgroundColor,
          minHeight: 45,
          height: 45,
          maxHeight: 45,
          borderRadius: 25,
          minWidth: width / 1.5,
          justifyContent: 'center',
          alignItems: 'center',
        }}
        {...this.props}
      >
        <View style={{ flexDirection: 'row', justifyContent: 'center', alignItems: 'center' }}>
          {this.props.icon && <Icon name={this.props.icon.name} type={this.props.icon.type} color={this.props.icon.color} />}
          {this.props.title && <Text style={{ marginHorizontal: 8, fontSize: 16, color: fontColor }}>{this.props.title}</Text>}
        </View>
      </TouchableOpacity>
    );
  }
}

export class BitcoinButton extends Component {
  render() {
    return (
      <TouchableOpacity
        onPress={() => {
          // eslint-disable-next-line
          if (this.props.onPress) this.props.onPress();
        }}
      >
        <View
          style={{
            // eslint-disable-next-line
            borderColor: (this.props.active && BlueApp.settings.foregroundColor) || '#d2d2d2',
            borderWidth: 0.5,
            borderRadius: 5,
            backgroundColor: '#f5f5f5',
            // eslint-disable-next-line
            width: this.props.style.width,
            // eslint-disable-next-line
            height: this.props.style.height,
          }}
        >
          <View style={{ paddingTop: 30 }}>
            <Icon name="btc" size={32} type="font-awesome" color={(this.props.active && BlueApp.settings.foregroundColor) || '#d2d2d2'} />
            <Text style={{ textAlign: 'center', color: (this.props.active && BlueApp.settings.foregroundColor) || '#d2d2d2' }}>
              {loc.wallets.add.bitcoin}
            </Text>
          </View>
        </View>
      </TouchableOpacity>
    );
  }
}

export class LightningButton extends Component {
  render() {
    return (
      <TouchableOpacity
        onPress={() => {
          // eslint-disable-next-line
          if (this.props.onPress) this.props.onPress();
        }}
      >
        <View
          style={{
            // eslint-disable-next-line
            borderColor: (this.props.active && BlueApp.settings.foregroundColor) || '#d2d2d2',
            borderWidth: 0.5,
            borderRadius: 5,
            backgroundColor: '#f5f5f5',
            // eslint-disable-next-line
            width: this.props.style.width,
            // eslint-disable-next-line
            height: this.props.style.height,
          }}
        >
          <View style={{ paddingTop: 30 }}>
            <Icon name="bolt" size={32} type="font-awesome" color={(this.props.active && BlueApp.settings.foregroundColor) || '#d2d2d2'} />
            <Text style={{ textAlign: 'center', color: (this.props.active && BlueApp.settings.foregroundColor) || '#d2d2d2' }}>
              {loc.wallets.add.lightning}
            </Text>
          </View>
        </View>
      </TouchableOpacity>
    );
  }
}

export class BlueButtonLink extends Component {
  render() {
    return (
      <TouchableOpacity
        style={{
          minHeight: 60,
          minWidth: 100,
          height: 60,
          justifyContent: 'center',
        }}
        {...this.props}
      >
        <Text style={{ color: '#0c2550', textAlign: 'center', fontSize: 16 }}>{this.props.title}</Text>
      </TouchableOpacity>
    );
  }
}

export const BlueNavigationStyle = (navigation, withNavigationCloseButton = false, customCloseButtonFunction = undefined) => ({
  headerStyle: {
    backgroundColor: '#FFFFFF',
    borderBottomWidth: 0,
    elevation: 0,
  },
  headerTitleStyle: {
    fontWeight: '600',
    color: '#0c2550',
  },
  headerTintColor: '#0c2550',
  headerRight: withNavigationCloseButton ? (
    <TouchableOpacity
      style={{ width: 40, height: 40, padding: 14 }}
      onPress={customCloseButtonFunction === undefined ? () => navigation.goBack(null) : customCloseButtonFunction}
    >
      <Image style={{ alignSelf: 'center' }} source={require('./img/close.png')} />
    </TouchableOpacity>
  ) : null,
  headerBackTitle: null,
});

export const BlueCopyToClipboardButton = ({ stringToCopy }) => {
  return (
    <TouchableOpacity {...this.props} onPress={() => Clipboard.setString(stringToCopy)}>
      <Text style={{ fontSize: 13, fontWeight: '400', color: '#68bbe1' }}>{loc.transactions.details.copy}</Text>
    </TouchableOpacity>
  );
};

export class BlueCopyTextToClipboard extends Component {
  static propTypes = {
    text: PropTypes.string,
  };

  static defaultProps = {
    text: '',
  };

  constructor(props) {
    super(props);
    if (Platform.OS === 'android') {
      UIManager.setLayoutAnimationEnabledExperimental && UIManager.setLayoutAnimationEnabledExperimental(true);
    }
    this.state = { hasTappedText: false, address: props.text };
  }

  copyToClipboard = () => {
    this.setState({ hasTappedText: true }, () => {
      Clipboard.setString(this.props.text);
      this.setState({ address: loc.wallets.xpub.copiedToClipboard }, () => {
        setTimeout(() => {
          this.setState({ hasTappedText: false, address: this.props.text });
        }, 1000);
      });
    });
  };

  render() {
    return (
      <View style={{ justifyContent: 'center', alignItems: 'center', paddingHorizontal: 16 }}>
        <TouchableOpacity onPress={this.copyToClipboard} disabled={this.state.hasTappedText}>
          <Animated.Text style={styleCopyTextToClipboard.address} numberOfLines={0}>
            {this.state.address}
          </Animated.Text>
        </TouchableOpacity>
      </View>
    );
  }
}

const styleCopyTextToClipboard = StyleSheet.create({
  address: {
    marginVertical: 32,
    fontSize: 15,
    color: '#9aa0aa',
    textAlign: 'center',
  },
});

export class SafeBlueArea extends Component {
  render() {
    return (
      <SafeAreaView
        {...this.props}
        forceInset={{ horizontal: 'always' }}
        style={{ flex: 1, backgroundColor: BlueApp.settings.brandingColor }}
      />
    );
  }
}

export class BlueCard extends Component {
  render() {
    return <View {...this.props} style={{ padding: 20 }} />;
  }
}

export class BlueText extends Component {
  render() {
    return (
      <Text
        style={{
          color: BlueApp.settings.foregroundColor,

          // eslint-disable-next-line
          ...this.props.style,
        }}
        {...this.props}
      />
    );
  }
}
export class BlueTextCentered extends Component {
  render() {
    return <Text {...this.props} style={{ color: BlueApp.settings.foregroundColor, textAlign: 'center' }} />;
  }
}

export class BlueListItem extends Component {
  render() {
    return (
      <ListItem
        bottomDivider
        containerStyle={{
          backgroundColor: 'transparent',
          borderBottomStartRadius: 20,
          borderBottomEndRadius: 20,
          borderBottomColor: '#ededed',
        }}
        titleStyle={{
          color: BlueApp.settings.foregroundColor,
          fontSize: 16,
          fontWeight: '500',
        }}
        subtitleStyle={{ color: '#9aa0aa' }}
        subtitleNumberOfLines={1}
        {...this.props}
      />
    );
  }
}

export class BlueFormLabel extends Component {
  render() {
    return <FormLabel {...this.props} labelStyle={{ color: BlueApp.settings.foregroundColor, fontWeight: '400' }} />;
  }
}

export class BlueFormInput extends Component {
  render() {
    return (
      <FormInput
        {...this.props}
        inputStyle={{ color: BlueApp.settings.foregroundColor, maxWidth: width - 105 }}
        containerStyle={{
          marginTop: 5,
          borderColor: '#d2d2d2',
          borderBottomColor: '#d2d2d2',
          borderWidth: 0.5,
          borderBottomWidth: 0.5,
          backgroundColor: '#f5f5f5',
        }}
      />
    );
  }
}

export class BlueFormMultiInput extends Component {
  render() {
    return (
      <TextInput
        multiline
        underlineColorAndroid="transparent"
        numberOfLines={4}
        style={{
          marginTop: 5,
          marginHorizontal: 20,
          borderColor: '#d2d2d2',
          borderBottomColor: '#d2d2d2',
          borderWidth: 0.5,
          borderBottomWidth: 0.5,
          backgroundColor: '#f5f5f5',
          height: 200,
          color: BlueApp.settings.foregroundColor,
        }}
        autoCorrect={false}
        autoCapitalize="none"
        spellCheck={false}
        {...this.props}
      />
    );
  }
}

export class BlueFormInputAddress extends Component {
  render() {
    return (
      <FormInput
        {...this.props}
        inputStyle={{
          maxWidth: width - 110,
          color: BlueApp.settings.foregroundColor,
          fontSize: (isIpad && 10) || ((is.iphone8() && 12) || 14),
        }}
        containerStyle={{
          marginTop: 5,
          borderColor: '#d2d2d2',
          borderBottomColor: '#d2d2d2',
          borderWidth: 0.5,
          borderBottomWidth: 0.5,
          backgroundColor: '#f5f5f5',
        }}
      />
    );
  }
}

export class BlueHeader extends Component {
  render() {
    return (
      <Header
        {...this.props}
        backgroundColor="transparent"
        outerContainerStyles={{
          borderBottomColor: 'transparent',
          borderBottomWidth: 0,
        }}
        statusBarProps={{ barStyle: 'default' }}
      />
    );
  }
}

export class BlueHeaderDefaultSub extends Component {
  render() {
    return (
      <SafeAreaView style={{ backgroundColor: '#FFFFFF' }}>
        <Header
          backgroundColor="#FFFFFF"
          outerContainerStyles={{
            borderBottomColor: 'transparent',
            borderBottomWidth: 0,
          }}
          statusBarProps={{ barStyle: 'default' }}
          leftComponent={
            <Text
              adjustsFontSizeToFit
              style={{
                fontWeight: 'bold',
                fontSize: 34,
                color: BlueApp.settings.foregroundColor,
              }}
            >
              {
                // eslint-disable-next-line
                this.props.leftText
              }
            </Text>
          }
          rightComponent={
            <TouchableOpacity
              onPress={() => {
                // eslint-disable-next-line
                if (this.props.onClose) this.props.onClose();
              }}
            >
              <View style={stylesBlueIcon.box}>
                <View style={stylesBlueIcon.ballTransparrent}>
                  <Image source={require('./img/close.png')} />
                </View>
              </View>
            </TouchableOpacity>
          }
          {...this.props}
        />
      </SafeAreaView>
    );
  }
}

export class BlueHeaderDefaultMain extends Component {
  render() {
    return (
      <SafeAreaView style={{ backgroundColor: '#FFFFFF' }}>
        <Header
          {...this.props}
          backgroundColor="#FFFFFF"
          outerContainerStyles={{
            borderBottomColor: 'transparent',
            borderBottomWidth: 0,
          }}
          statusBarProps={{ barStyle: 'default' }}
          leftComponent={
            <Text
              numberOfLines={0}
              style={{
                fontWeight: 'bold',
                fontSize: 34,
                color: BlueApp.settings.foregroundColor,
              }}
            >
              {
                // eslint-disable-next-line
                this.props.leftText
              }
            </Text>
          }
          rightComponent={
            <TouchableOpacity
              onPress={this.props.onNewWalletPress}
              style={{
                height: 48,
                alignSelf: 'flex-end',
              }}
            >
              <BluePlusIcon />
            </TouchableOpacity>
          }
        />
      </SafeAreaView>
    );
  }
}

export class BlueSpacing extends Component {
  render() {
    return <View {...this.props} style={{ height: 60, backgroundColor: BlueApp.settings.brandingColor }} />;
  }
}

export class BlueSpacing40 extends Component {
  render() {
    return <View {...this.props} style={{ height: 50, backgroundColor: BlueApp.settings.brandingColor }} />;
  }
}

export class BlueSpacingVariable extends Component {
  render() {
    if (isIpad) {
      return <BlueSpacing40 {...this.props} />;
    } else {
      return <BlueSpacing {...this.props} />;
    }
  }
}

export class is {
  static ipad() {
    return isIpad;
  }

  static iphone8() {
    if (Platform.OS !== 'ios') {
      return false;
    }
    return DeviceInfo.getDeviceId() === 'iPhone10,4';
  }
}

export class BlueSpacing20 extends Component {
  render() {
    return <View {...this.props} style={{ height: 20, opacity: 0 }} />;
  }
}

export class BlueList extends Component {
  render() {
    return (
      <List
        {...this.props}
        containerStyle={{
          backgroundColor: BlueApp.settings.brandingColor,
          borderTopColor: 'transparent',
          borderTopWidth: 0,
          flex: 1,
        }}
      />
    );
  }
}

export class BlueUseAllFundsButton extends Component {
  static InputAccessoryViewID = 'useMaxInputAccessoryViewID';
  static propTypes = {
    wallet: PropTypes.shape().isRequired,
    onUseAllPressed: PropTypes.func.isRequired,
  };

  render() {
    return (
      <InputAccessoryView nativeID={BlueUseAllFundsButton.InputAccessoryViewID}>
        <View style={{ flex: 1, flexDirection: 'row', justifyContent: 'space-between', alignItems: 'center' }}>
          <Text style={{ color: '#9aa0aa', fontSize: 16, marginHorizontal: 8 }}>
            Total: {this.props.wallet.getBalance()} {BitcoinUnit.BTC}
          </Text>
          <BlueButtonLink title="Use All" onPress={this.props.onUseAllPressed} />
        </View>
      </InputAccessoryView>
    );
  }
}

export class BlueLoading extends Component {
  render() {
    return (
      <SafeBlueArea>
        <View style={{ flex: 1, paddingTop: 200 }}>
          <ActivityIndicator />
        </View>
      </SafeBlueArea>
    );
  }
}

const stylesBlueIcon = StyleSheet.create({
  container: {
    flex: 1,
  },
  box1: {
    position: 'relative',
    top: 15,
  },
  box: {
    alignSelf: 'flex-end',
    paddingHorizontal: 14,
    paddingTop: 8,
  },
  boxIncoming: {
    position: 'relative',
  },
  ball: {
    width: 30,
    height: 30,
    borderRadius: 15,
    backgroundColor: '#ccddf9',
  },
  ballIncoming: {
    width: 30,
    height: 30,
    borderRadius: 15,
    backgroundColor: '#d2f8d6',
    transform: [{ rotate: '-45deg' }],
  },
  ballIncomingWithoutRotate: {
    width: 30,
    height: 30,
    borderRadius: 15,
    backgroundColor: '#d2f8d6',
  },
  ballReceive: {
    width: 30,
    height: 30,
    borderBottomLeftRadius: 15,
    backgroundColor: '#d2f8d6',
    transform: [{ rotate: '-45deg' }],
  },
  ballOutgoing: {
    width: 30,
    height: 30,
    borderRadius: 15,
    backgroundColor: '#f8d2d2',
    transform: [{ rotate: '225deg' }],
  },
  ballOutgoingWithoutRotate: {
    width: 30,
    height: 30,
    borderRadius: 15,
    backgroundColor: '#f8d2d2',
  },
  ballTransparrent: {
    width: 30,
    height: 30,
    borderRadius: 15,
    backgroundColor: 'transparent',
  },
  ballDimmed: {
    width: 30,
    height: 30,
    borderRadius: 15,
    backgroundColor: 'gray',
  },
});
export class BluePlusIcon extends Component {
  render() {
    return (
      <View {...this.props} style={stylesBlueIcon.container}>
        <View style={stylesBlueIcon.box1}>
          <View style={stylesBlueIcon.ball}>
            <Ionicons
              {...this.props}
              name={'ios-add'}
              size={26}
              style={{
                color: BlueApp.settings.foregroundColor,
                backgroundColor: 'transparent',
                left: 8,
                top: 1,
              }}
            />
          </View>
        </View>
      </View>
    );
  }
}

export class BlueTransactionIncomingIcon extends Component {
  render() {
    return (
      <View {...this.props}>
        <View style={stylesBlueIcon.boxIncoming}>
          <View style={stylesBlueIcon.ballIncoming}>
            <Icon {...this.props} name="arrow-down" size={16} type="font-awesome" color="#37c0a1" iconStyle={{ left: 0, top: 8 }} />
          </View>
        </View>
      </View>
    );
  }
}

export class BlueTransactionPendingIcon extends Component {
  render() {
    return (
      <View {...this.props}>
        <View style={stylesBlueIcon.boxIncoming}>
          <View style={stylesBlueIcon.ball}>
            <Icon
              {...this.props}
              name="ellipsis-h"
              size={16}
              type="font-awesome"
              color={BlueApp.settings.foregroundColor}
              iconStyle={{ left: 0, top: 6 }}
            />
          </View>
        </View>
      </View>
    );
  }
}

export class BlueTransactionExpiredIcon extends Component {
  render() {
    return (
      <View {...this.props}>
        <View style={stylesBlueIcon.boxIncoming}>
          <View style={stylesBlueIcon.ballOutgoingWithoutRotate}>
            <Icon {...this.props} name="hourglass-end" size={16} type="font-awesome" color="#d0021b" iconStyle={{ left: 0, top: 6 }} />
          </View>
        </View>
      </View>
    );
  }
}

export class BlueTransactionOnchainIcon extends Component {
  render() {
    return (
      <View {...this.props}>
        <View style={stylesBlueIcon.boxIncoming}>
          <View style={stylesBlueIcon.ballIncoming}>
            <Icon
              {...this.props}
              name="link"
              size={16}
              type="font-awesome"
              color="#37c0a1"
              iconStyle={{ left: 0, top: 7, transform: [{ rotate: '-45deg' }] }}
            />
          </View>
        </View>
      </View>
    );
  }
}

export class BlueTransactionOffchainIcon extends Component {
  render() {
    return (
      <View {...this.props}>
        <View style={stylesBlueIcon.boxIncoming}>
          <View style={stylesBlueIcon.ballOutgoingWithoutRotate}>
            <Icon {...this.props} name="bolt" size={16} type="font-awesome" color="#d0021b" iconStyle={{ left: 0, top: 7 }} />
          </View>
        </View>
      </View>
    );
  }
}

export class BlueTransactionOffchainIncomingIcon extends Component {
  render() {
    return (
      <View {...this.props}>
        <View style={stylesBlueIcon.boxIncoming}>
          <View style={stylesBlueIcon.ballIncomingWithoutRotate}>
            <Icon {...this.props} name="bolt" size={16} type="font-awesome" color="#37c0a1" iconStyle={{ left: 0, top: 7 }} />
          </View>
        </View>
      </View>
    );
  }
}

export class BlueTransactionOutgoingIcon extends Component {
  render() {
    return (
      <View {...this.props}>
        <View style={stylesBlueIcon.boxIncoming}>
          <View style={stylesBlueIcon.ballOutgoing}>
            <Icon {...this.props} name="arrow-down" size={16} type="font-awesome" color="#d0021b" iconStyle={{ left: 0, top: 8 }} />
          </View>
        </View>
      </View>
    );
  }
}

//

export class BlueReceiveButtonIcon extends Component {
  render() {
    return (
      <TouchableOpacity {...this.props}>
        <View
          style={{
            flex: 1,
            minWidth: 130,
            backgroundColor: '#ccddf9',
          }}
        >
          <View style={{ flex: 1, flexDirection: 'row', alignItems: 'center', justifyContent: 'center' }}>
            <View
              style={{
                minWidth: 30,
                minHeight: 30,
                left: 5,
                backgroundColor: 'transparent',
                transform: [{ rotate: '-45deg' }],
                alignItems: 'center',
                marginBottom: -11,
              }}
            >
              <Icon {...this.props} name="arrow-down" size={16} type="font-awesome" color="#2f5fb3" />
            </View>
            <Text
              style={{
                color: '#2f5fb3',
                fontSize: (isIpad && 10) || 16,
                fontWeight: '500',
                left: 5,
                backgroundColor: 'transparent',
              }}
            >
              {loc.receive.header}
            </Text>
          </View>
        </View>
      </TouchableOpacity>
    );
  }
}

export class BlueSendButtonIcon extends Component {
  render() {
    return (
      <TouchableOpacity {...this.props}>
        <View
          style={{
            flex: 1,
            minWidth: 130,
            backgroundColor: '#ccddf9',
            alignItems: 'center',
          }}
        >
          <View style={{ flex: 1, flexDirection: 'row', alignItems: 'center' }}>
            <View
              style={{
                minWidth: 30,
                minHeight: 30,
                left: 5,
                backgroundColor: 'transparent',
                transform: [{ rotate: '225deg' }],
                marginBottom: 11,
              }}
            >
              <Icon {...this.props} name="arrow-down" size={16} type="font-awesome" color="#2f5fb3" />
            </View>
            <Text
              style={{
                color: '#2f5fb3',
                fontSize: (isIpad && 10) || 16,
                fontWeight: '500',
                backgroundColor: 'transparent',
              }}
            >
              {loc.send.header}
            </Text>
          </View>
        </View>
      </TouchableOpacity>
    );
  }
}

export class ManageFundsBigButton extends Component {
  render() {
    return (
      <TouchableOpacity {...this.props}>
        <View
          style={{
            flex: 1,
            width: 168,
            backgroundColor: '#ccddf9',
          }}
        >
          <View style={{ flex: 1, flexDirection: 'row', alignItems: 'center', justifyContent: 'center' }}>
            <View
              style={{
                minWidth: 30,
                minHeight: 30,
                right: 5,
                backgroundColor: 'transparent',
                transform: [{ rotate: '90deg' }],
              }}
            >
              <Icon {...this.props} name="link" size={16} type="font-awesome" color="#2f5fb3" />
            </View>
            <Text
              style={{
                color: '#2f5fb3',
                fontSize: (isIpad && 10) || 16,
                fontWeight: '500',
                backgroundColor: 'transparent',
              }}
            >
              {loc.lnd.title}
            </Text>
          </View>
        </View>
      </TouchableOpacity>
    );
  }
}

export class BluePlusIconDimmed extends Component {
  render() {
    return (
      <View {...this.props} style={stylesBlueIcon.container}>
        <View style={stylesBlueIcon.box1}>
          <View style={stylesBlueIcon.ballDimmed}>
            <Ionicons
              {...this.props}
              name={'ios-add'}
              size={26}
              style={{
                color: 'white',
                backgroundColor: 'transparent',
                left: 8,
                top: 1,
              }}
            />
          </View>
        </View>
      </View>
    );
  }
}

export class NewWalletPanel extends Component {
  constructor(props) {
    super(props);
    // WalletsCarousel.handleClick = props.handleClick // because cant access `this` from _renderItem
    // eslint-disable-next-line
    this.handleClick = props.onPress;
  }

  render() {
    return (
      <TouchableOpacity
        {...this.props}
        onPress={() => {
          if (this.handleClick) {
            this.handleClick();
          }
        }}
        style={{ marginVertical: 17 }}
      >
        <LinearGradient
          colors={WalletGradient.createWallet}
          style={{
            padding: 15,
            borderRadius: 10,
            minHeight: 164,
            justifyContent: 'center',
            alignItems: 'center',
          }}
        >
          <BluePlusIconDimmed />
          <Text
            style={{
              backgroundColor: 'transparent',
              fontWeight: 'bold',
              fontSize: 20,
              color: '#9aa0aa',
            }}
          >
            {loc.wallets.list.create_a_wallet}
          </Text>
          <Text style={{ backgroundColor: 'transparent' }} />
          <Text
            style={{
              backgroundColor: 'transparent',
              fontSize: 13,
              color: '#9aa0aa',
            }}
          >
            {loc.wallets.list.create_a_wallet1}
          </Text>
          <Text
            style={{
              backgroundColor: 'transparent',
              fontSize: 13,
              color: '#9aa0aa',
            }}
          >
            {loc.wallets.list.create_a_wallet2}
          </Text>
        </LinearGradient>
      </TouchableOpacity>
    );
  }
}

export class BlueTransactionListItem extends Component {
  static propTypes = {
    item: PropTypes.shape().isRequired,
    itemPriceUnit: PropTypes.string,
  };

  static defaultProps = {
    itemPriceUnit: BitcoinUnit.BTC,
  };

  txMemo = () => {
    if (BlueApp.tx_metadata[this.props.item.hash] && BlueApp.tx_metadata[this.props.item.hash]['memo']) {
      return BlueApp.tx_metadata[this.props.item.hash]['memo'];
    }
    return '';
  };

  rowTitle = () => {
    const item = this.props.item;
    if (item.type === 'user_invoice' || item.type === 'payment_request') {
      if (isNaN(item.value)) {
        item.value = '0';
      }
      const currentDate = new Date();
      const now = (currentDate.getTime() / 1000) | 0;
      const invoiceExpiration = item.timestamp + item.expire_time;

      if (invoiceExpiration > now) {
        return loc.formatBalanceWithoutSuffix(item.value && item.value, this.props.itemPriceUnit, true).toString();
      } else if (invoiceExpiration < now) {
        if (item.ispaid) {
          return loc.formatBalanceWithoutSuffix(item.value && item.value, this.props.itemPriceUnit, true).toString();
        } else {
          return loc.lnd.expired;
        }
      }
    } else if (item.object === 'charge') {
      if (isNaN(item.amount_satoshi)) {
        item.amount_satoshi = '0';
      }
<<<<<<< HEAD
      const expectedExpiration = dayjs(this.props.item.updated + 86400000);
=======
      const expectedExpiration = dayjs(this.props.item.updated + 3600000);
>>>>>>> 9c0201ee
      if (expectedExpiration.isBefore(dayjs())) {
        return loc.lnd.expired;
      }
      return loc.formatBalanceWithoutSuffix(item.amount_satoshi, this.props.itemPriceUnit, true).toString();
    } else {
      return loc.formatBalanceWithoutSuffix(item.value && item.value, this.props.itemPriceUnit, true).toString();
    }
  };

  rowTitleStyle = () => {
    const item = this.props.item;
    let color = '#37c0a1';

    if (item.type === 'user_invoice' || item.type === 'payment_request') {
      const currentDate = new Date();
      const now = (currentDate.getTime() / 1000) | 0;
      const invoiceExpiration = item.timestamp + item.expire_time;

      if (invoiceExpiration > now) {
        color = '#37c0a1';
      } else if (invoiceExpiration < now) {
        if (item.ispaid) {
          color = '#37c0a1';
        } else {
          color = '#FF0000';
        }
      }
    } else if (item.object === 'charge') {
<<<<<<< HEAD
      const expectedExpiration = dayjs(this.props.item.updated + 86400000);
=======
      const expectedExpiration = dayjs(this.props.item.updated + 3600000);
>>>>>>> 9c0201ee
      if (expectedExpiration.isBefore(dayjs())) {
        color = '#FF0000';
      } else {
        color = '#37c0a1';
      }
    } else if (item.value / 100000000 < 0) {
      color = BlueApp.settings.foregroundColor;
    }

    return {
      fontWeight: '600',
      fontSize: 16,
      color: color,
    };
  };

  avatar = () => {
    // is it lightning refill tx?
    if (this.props.item.category === 'receive' && this.props.item.confirmations < 3) {
      return (
        <View style={{ width: 25 }}>
          <BlueTransactionPendingIcon />
        </View>
      );
    }

    if (this.props.item.type && this.props.item.type === 'bitcoind_tx') {
      return (
        <View style={{ width: 25 }}>
          <BlueTransactionOnchainIcon />
        </View>
      );
    }
    if (this.props.item.type === 'paid_invoice') {
      // is it lightning offchain payment?
      return (
        <View style={{ width: 25 }}>
          <BlueTransactionOffchainIcon />
        </View>
      );
    }

    if (this.props.item.type === 'user_invoice' || this.props.item.type === 'payment_request') {
      if (!this.props.item.ispaid) {
        const currentDate = new Date();
        const now = (currentDate.getTime() / 1000) | 0;
        const invoiceExpiration = this.props.item.timestamp + this.props.item.expire_time;
        if (invoiceExpiration < now) {
          return (
            <View style={{ width: 25 }}>
              <BlueTransactionExpiredIcon />
            </View>
          );
        }
      } else {
        return (
          <View style={{ width: 25 }}>
            <BlueTransactionOffchainIncomingIcon />
          </View>
        );
      }
    }

    if (this.props.item.object === 'charge') {
      if (this.props.item.paid) {
        return (
          <View style={{ width: 25 }}>
            <BlueTransactionOffchainIncomingIcon />
          </View>
        );
      } else {
<<<<<<< HEAD
        const expectedExpiration = dayjs(this.props.item.updated + 86400000);
=======
        const expectedExpiration = dayjs(this.props.item.updated + 3600000);
>>>>>>> 9c0201ee
        if (expectedExpiration.isBefore(dayjs())) {
          return (
            <View style={{ width: 25 }}>
              <BlueTransactionExpiredIcon />
            </View>
          );
        }
        return (
          <View style={{ width: 25 }}>
            <BlueTransactionPendingIcon />
          </View>
        );
      }
    }

    if (!this.props.item.confirmations) {
      return (
        <View style={{ width: 25 }}>
          <BlueTransactionPendingIcon />
        </View>
      );
    } else if (this.props.item.value < 0) {
      return (
        <View style={{ width: 25 }}>
          <BlueTransactionOutgoingIcon />
        </View>
      );
    } else {
      return (
        <View style={{ width: 25 }}>
          <BlueTransactionIncomingIcon />
        </View>
      );
    }
  };

  subtitle = () => {
    if (this.props.item.object === 'charge') {
      return this.props.item.description;
    } else {
      return (
        (this.props.item.confirmations < 7 ? loc.transactions.list.conf + ': ' + this.props.item.confirmations + ' ' : '') +
        this.txMemo() +
        (this.props.item.memo || '')
      );
    }
  };

  onPress = () => {
    if (this.props.item.hash) {
      NavigationService.navigate('TransactionDetails', { hash: this.props.item.hash });
    } else if (
      this.props.item.type === 'user_invoice' ||
      this.props.item.type === 'payment_request' ||
      this.props.item.type === 'paid_invoice' ||
      this.props.item.object === 'charge'
    ) {
      const lightningWallet = BlueApp.getWallets().filter(wallet => {
        if (typeof wallet === 'object') {
          if (wallet.hasOwnProperty('secret')) {
            return wallet.getSecret() === this.props.item.fromWallet;
          }
        }
      });
      if (lightningWallet.length === 1) {
        NavigationService.navigate('LNDViewInvoice', {
          invoice: this.props.item,
          fromWallet: lightningWallet[0],
          isModal: false,
        });
      }
    }
  };

  render() {
    return (
      <BlueListItem
        avatar={this.avatar()}
        title={loc.transactionTimeToReadable(this.props.item.received || this.props.item.updated)}
        subtitle={this.subtitle()}
        onPress={this.onPress}
        badge={{
          value: 3,
          textStyle: { color: 'orange' },
          containerStyle: { marginTop: 0 },
        }}
        hideChevron
        rightTitle={this.rowTitle()}
        rightTitleStyle={this.rowTitleStyle()}
      />
    );
  }
}

export class BlueListTransactionItem extends Component {
  static propTypes = {
    item: PropTypes.shape().isRequired,
    itemPriceUnit: PropTypes.string,
  };

  static defaultProps = {
    itemPriceUnit: BitcoinUnit.BTC,
  };

  txMemo = () => {
    if (BlueApp.tx_metadata[this.props.item.hash] && BlueApp.tx_metadata[this.props.item.hash]['memo']) {
      return BlueApp.tx_metadata[this.props.item.hash]['memo'];
    }
    return '';
  };

  rowTitle = () => {
    const item = this.props.item;
    if (item.type === 'user_invoice' || item.type === 'payment_request') {
      if (isNaN(item.value)) {
        item.value = '0';
      }
      const currentDate = new Date();
      const now = (currentDate.getTime() / 1000) | 0;
      const invoiceExpiration = item.timestamp + item.expire_time;

      if (invoiceExpiration > now) {
        return loc.formatBalanceWithoutSuffix(item.value && item.value, this.props.itemPriceUnit, true).toString();
      } else if (invoiceExpiration < now) {
        if (item.ispaid) {
          return loc.formatBalanceWithoutSuffix(item.value && item.value, this.props.itemPriceUnit, true).toString();
        } else {
          return loc.lnd.expired;
        }
      }
    } else {
      return loc.formatBalanceWithoutSuffix(item.value && item.value, this.props.itemPriceUnit, true).toString();
    }
  };

  rowTitleStyle = () => {
    const item = this.props.item;
    let color = '#37c0a1';

    if (item.type === 'user_invoice' || item.type === 'payment_request') {
      const currentDate = new Date();
      const now = (currentDate.getTime() / 1000) | 0;
      const invoiceExpiration = item.timestamp + item.expire_time;

      if (invoiceExpiration > now) {
        color = '#37c0a1';
      } else if (invoiceExpiration < now) {
        if (item.ispaid) {
          color = '#37c0a1';
        } else {
          color = '#FF0000';
        }
      }
    } else if (item.value / 100000000 < 0) {
      color = BlueApp.settings.foregroundColor;
    }

    return {
      fontWeight: '600',
      fontSize: 16,
      color: color,
    };
  };

  avatar = () => {
    // is it lightning refill tx?
    if (this.props.item.category === 'receive' && this.props.item.confirmations < 3) {
      return (
        <View style={{ width: 25 }}>
          <BlueTransactionPendingIcon />
        </View>
      );
    }

    if (this.props.item.type && this.props.item.type === 'bitcoind_tx') {
      return (
        <View style={{ width: 25 }}>
          <BlueTransactionOnchainIcon />
        </View>
      );
    }
    if (this.props.item.type === 'paid_invoice') {
      // is it lightning offchain payment?
      return (
        <View style={{ width: 25 }}>
          <BlueTransactionOffchainIcon />
        </View>
      );
    }

    if (this.props.item.type === 'user_invoice' || this.props.item.type === 'payment_request') {
      if (!this.props.item.ispaid) {
        const currentDate = new Date();
        const now = (currentDate.getTime() / 1000) | 0;
        const invoiceExpiration = this.props.item.timestamp + this.props.item.expire_time;
        console.warn(invoiceExpiration);
        if (invoiceExpiration < now) {
          return (
            <View style={{ width: 25 }}>
              <BlueTransactionExpiredIcon />
            </View>
          );
        }
      } else {
        return (
          <View style={{ width: 25 }}>
            <BlueTransactionOffchainIncomingIcon />
          </View>
        );
      }
    }

    if (!this.props.item.confirmations) {
      return (
        <View style={{ width: 25 }}>
          <BlueTransactionPendingIcon />
        </View>
      );
    } else if (this.props.item.value < 0) {
      return (
        <View style={{ width: 25 }}>
          <BlueTransactionOutgoingIcon />
        </View>
      );
    } else {
      return (
        <View style={{ width: 25 }}>
          <BlueTransactionIncomingIcon />
        </View>
      );
    }
  };

  subtitle = () => {
    return (
      (this.props.item.confirmations < 7 ? loc.transactions.list.conf + ': ' + this.props.item.confirmations + ' ' : '') +
      this.txMemo() +
      (this.props.item.memo || '')
    );
  };

  onPress = () => {
    if (this.props.item.hash) {
      NavigationService.navigate('TransactionDetails', { hash: this.props.item.hash });
    } else if (
      this.props.item.type === 'user_invoice' ||
      this.props.item.type === 'payment_request' ||
      this.props.item.type === 'paid_invoice'
    ) {
      const lightningWallet = BlueApp.getWallets().filter(wallet => {
        if (typeof wallet === 'object') {
          if (wallet.hasOwnProperty('secret')) {
            return wallet.getSecret() === this.props.item.fromWallet;
          }
        }
      });
      NavigationService.navigate('LNDViewInvoice', {
        invoice: this.props.item,
        fromWallet: lightningWallet[0],
        isModal: false,
      });
    }
  };

  render() {
    return (
      <BlueListItem
        avatar={this.avatar()}
        title={loc.transactionTimeToReadable(this.props.item.received)}
        subtitle={this.subtitle()}
        onPress={this.onPress}
        badge={{
          value: 3,
          textStyle: { color: 'orange' },
          containerStyle: { marginTop: 0 },
        }}
        hideChevron
        rightTitle={this.rowTitle()}
        rightTitleStyle={this.rowTitleStyle()}
      />
    );
  }
}

const sliderWidth = width * 1;
const itemWidth = width * 0.82;
const sliderHeight = 190;

export class WalletsCarousel extends Component {
  constructor(props) {
    super(props);
    // eslint-disable-next-line
    WalletsCarousel.handleClick = props.handleClick; // because cant access `this` from _renderItem
    WalletsCarousel.handleLongPress = props.handleLongPress;
    // eslint-disable-next-line
    this.onSnapToItem = props.onSnapToItem;
  }

  _renderItem({ item, index }) {
    let scaleValue = new Animated.Value(1.0);
    let props = { duration: 50 };
    if (Platform.OS === 'android') {
      props['useNativeDriver'] = true;
    }
    this.onPressedIn = () => {
      props.toValue = 0.9;
      Animated.spring(scaleValue, props).start();
    };
    this.onPressedOut = () => {
      props.toValue = 1.0;
      Animated.spring(scaleValue, props).start();
    };

    if (!item) {
      return (
        <NewWalletPanel
          onPress={() => {
            if (WalletsCarousel.handleClick) {
              WalletsCarousel.handleClick(index);
            }
          }}
        />
      );
    }

    return (
      <Animated.View
        style={{ paddingRight: 10, marginVertical: 17, transform: [{ scale: scaleValue }] }}
        shadowOpacity={40 / 100}
        shadowOffset={{ width: 0, height: 0 }}
        shadowRadius={5}
      >
        <TouchableWithoutFeedback
          onPressIn={this.onPressedIn}
          onPressOut={this.onPressedOut}
          onLongPress={WalletsCarousel.handleLongPress}
          onPress={() => {
            if (WalletsCarousel.handleClick) {
              WalletsCarousel.handleClick(index);
            }
          }}
        >
          <LinearGradient
            shadowColor="#000000"
            colors={WalletGradient.gradientsFor(item.type)}
            style={{
              padding: 15,
              borderRadius: 10,
              minHeight: 164,
              elevation: 5,
            }}
          >
            <Image
              source={
                ((LightningCustodianWallet.type === item.type || ACINQStrikeLightningWallet.type === item.type) &&
                  require('./img/lnd-shape.png')) ||
                require('./img/btc-shape.png')
              }
              style={{
                width: 99,
                height: 94,
                position: 'absolute',
                bottom: 0,
                right: 0,
              }}
            />

            <Text style={{ backgroundColor: 'transparent' }} />
            <Text
              numberOfLines={1}
              style={{
                backgroundColor: 'transparent',
                fontSize: 19,
                color: '#fff',
              }}
            >
              {item.getLabel()}
            </Text>
            <Text
              numberOfLines={1}
              adjustsFontSizeToFit
              style={{
                backgroundColor: 'transparent',
                fontWeight: 'bold',
                fontSize: 36,
                color: '#fff',
              }}
            >
              {loc.formatBalance(Number(item.getBalance()), item.getPreferredBalanceUnit(), true)}
            </Text>
            <Text style={{ backgroundColor: 'transparent' }} />
            <Text
              numberOfLines={1}
              style={{
                backgroundColor: 'transparent',
                fontSize: 13,
                color: '#fff',
              }}
            >
              {loc.wallets.list.latest_transaction}
            </Text>
            <Text
              numberOfLines={1}
              style={{
                backgroundColor: 'transparent',
                fontWeight: 'bold',
                fontSize: 16,
                color: '#fff',
              }}
            >
              {loc.transactionTimeToReadable(item.getLatestTransactionTime())}
            </Text>
          </LinearGradient>
        </TouchableWithoutFeedback>
      </Animated.View>
    );
  }

  render() {
    return (
      <Carousel
        {...this.props}
        ref={c => {
          WalletsCarousel.carousel = c;
        }}
        renderItem={this._renderItem}
        sliderWidth={sliderWidth}
        sliderHeight={sliderHeight}
        itemWidth={itemWidth}
        inactiveSlideScale={1}
        inactiveSlideOpacity={0.7}
        contentContainerCustomStyle={{ left: -20 }}
        onSnapToItem={index => {
          if (this.onSnapToItem) {
            this.onSnapToItem(index);
          }
          console.log('snapped to card #', index);
        }}
      />
    );
  }
}

export class BlueAddressInput extends Component {
  static propTypes = {
    isLoading: PropTypes.bool,
    onChangeText: PropTypes.func,
    onBarScanned: PropTypes.func,
    address: PropTypes.string,
  };

  static defaultProps = {
    isLoading: false,
    address: '',
  };

  render() {
    return (
      <View
        style={{
          flexDirection: 'row',
          borderColor: '#d2d2d2',
          borderBottomColor: '#d2d2d2',
          borderWidth: 1.0,
          borderBottomWidth: 0.5,
          backgroundColor: '#f5f5f5',
          minHeight: 44,
          height: 44,
          marginHorizontal: 20,
          alignItems: 'center',
          marginVertical: 8,
          borderRadius: 4,
        }}
      >
        <TextInput
          onChangeText={text => {
            this.props.onChangeText(text);
          }}
          placeholder={loc.send.details.address}
          numberOfLines={1}
          value={this.props.address}
          style={{ flex: 1, marginHorizontal: 8, minHeight: 33 }}
          editable={!this.props.isLoading}
          onSubmitEditing={Keyboard.dismiss}
        />
        <TouchableOpacity
          disabled={this.props.isLoading}
          onPress={() => {
            ImagePicker.showImagePicker(
              {
                title: null,
                mediaType: 'photo',
                takePhotoButtonTitle: null,
                customButtons: [{ name: 'navigatetoQRScan', title: 'Use Camera' }],
              },
              response => {
                if (response.customButton) {
                  NavigationService.navigate('ScanQrAddress', { onBarScanned: this.props.onBarScanned });
                } else if (response.uri) {
                  const uri = response.uri.toString().replace('file://', '');
                  LocalQRCode.decode(uri, (error, result) => {
                    if (!error) {
                      this.props.onBarScanned(result);
                    } else {
                      alert('The selected image does not contain a QR Code.');
                    }
                  });
                }
              },
            );
          }}
          style={{
            width: 75,
            height: 36,
            flexDirection: 'row',
            alignItems: 'center',
            justifyContent: 'space-between',
            backgroundColor: '#bebebe',
            borderRadius: 4,
            paddingVertical: 4,
            paddingHorizontal: 8,
            marginHorizontal: 4,
          }}
        >
          <Icon name="qrcode" size={22} type="font-awesome" color="#FFFFFF" />
          <Text style={{ color: '#FFFFFF' }}>{loc.send.details.scan}</Text>
        </TouchableOpacity>
      </View>
    );
  }
}

export class BlueBitcoinAmount extends Component {
  static propTypes = {
    isLoading: PropTypes.bool,
    amount: PropTypes.oneOfType([PropTypes.string, PropTypes.number]),
    onChangeText: PropTypes.func,
    disabled: PropTypes.bool,
    unit: PropTypes.string,
  };

  static defaultProps = {
    unit: BitcoinUnit.BTC,
  };

  render() {
    const amount = typeof this.props.amount === 'number' ? this.props.amount.toString() : this.props.amount;

    return (
      <TouchableWithoutFeedback disabled={this.props.pointerEvents === 'none'} onPress={() => this.textInput.focus()}>
        <View>
          <View style={{ flexDirection: 'row', justifyContent: 'center', paddingTop: 16, paddingBottom: 16 }}>
            <TextInput
              {...this.props}
              keyboardType="numeric"
              onChangeText={text => {
                text = text.replace(',', '.');
                text = this.props.unit === BitcoinUnit.BTC ? text.replace(/[^0-9.]/g, '') : text.replace(/[^0-9]/g, '');
                text = text.replace(/(\..*)\./g, '$1');
                if (text.startsWith('.')) {
                  text = '0.';
                }
                this.props.onChangeText(text);
              }}
              placeholder="0"
              maxLength={10}
              ref={textInput => (this.textInput = textInput)}
              editable={!this.props.isLoading && !this.props.disabled}
              value={amount}
              placeholderTextColor={this.props.disabled ? '#99a0ab' : '#0f5cc0'}
              style={{
                color: this.props.disabled ? '#99a0ab' : '#0f5cc0',
                fontSize: 36,
                fontWeight: '600',
              }}
            />
            <Text
              style={{
                color: this.props.disabled ? '#99a0ab' : '#0f5cc0',
                fontSize: 16,
                marginHorizontal: 4,
                paddingBottom: 6,
                fontWeight: '600',
                alignSelf: 'flex-end',
              }}
            >
              {' ' + this.props.unit}
            </Text>
          </View>
          <View style={{ alignItems: 'center', marginBottom: 22, marginTop: 4 }}>
            <Text style={{ fontSize: 18, color: '#d4d4d4', fontWeight: '600' }}>
              {loc.formatBalance(
                this.props.unit === BitcoinUnit.BTC ? amount || 0 : loc.formatBalanceWithoutSuffix(amount || 0, BitcoinUnit.BTC, false),
                BitcoinUnit.LOCAL_CURRENCY,
                false,
              )}
            </Text>
          </View>
        </View>
      </TouchableWithoutFeedback>
    );
  }
}<|MERGE_RESOLUTION|>--- conflicted
+++ resolved
@@ -1039,11 +1039,7 @@
       if (isNaN(item.amount_satoshi)) {
         item.amount_satoshi = '0';
       }
-<<<<<<< HEAD
-      const expectedExpiration = dayjs(this.props.item.updated + 86400000);
-=======
       const expectedExpiration = dayjs(this.props.item.updated + 3600000);
->>>>>>> 9c0201ee
       if (expectedExpiration.isBefore(dayjs())) {
         return loc.lnd.expired;
       }
@@ -1072,11 +1068,7 @@
         }
       }
     } else if (item.object === 'charge') {
-<<<<<<< HEAD
-      const expectedExpiration = dayjs(this.props.item.updated + 86400000);
-=======
       const expectedExpiration = dayjs(this.props.item.updated + 3600000);
->>>>>>> 9c0201ee
       if (expectedExpiration.isBefore(dayjs())) {
         color = '#FF0000';
       } else {
@@ -1148,11 +1140,7 @@
           </View>
         );
       } else {
-<<<<<<< HEAD
-        const expectedExpiration = dayjs(this.props.item.updated + 86400000);
-=======
         const expectedExpiration = dayjs(this.props.item.updated + 3600000);
->>>>>>> 9c0201ee
         if (expectedExpiration.isBefore(dayjs())) {
           return (
             <View style={{ width: 25 }}>
